--- conflicted
+++ resolved
@@ -3,20 +3,14 @@
 Helper for starting to type-hint large codebases with `mypy`. When installed, available as the command `typing_copilot`.
 
 Example output generated when generating a `mypy.ini` file for the [GraphQL compiler](https://github.com/kensho-technologies/graphql-compiler) project ([PR link](https://github.com/kensho-technologies/graphql-compiler/pull/876)):
-<<<<<<< HEAD
-```
-$ typing_copilot init
-typing_copilot v0.3.0
-=======
 ```bash
 # First, enter the project's virtual environment.
 # Make sure the project's dependencies are installed in the environment!
-$ pipenv shell
+$ poetry shell  # or "pipenv shell" or "source venv/bin/activate" or ...
 <...>
 
-$ tc init
-typing_copilot v0.2.0
->>>>>>> 83abdbeb
+$ typing_copilot init
+typing_copilot v0.3.0
 
 Running mypy once with laxest settings to establish a baseline. Please wait...
 
@@ -57,29 +51,18 @@
 
 ## Usage
 
-<<<<<<< HEAD
-Navigate to the root directory (and virtualenv, if using one) of the project on which you'd like to use `typing_copilot`. Then,
-```
+1. Navigate to the root directory of the project on which you'd like to use `typing_copilot`.
+2. Enter the project's virtualenv, if using one, and ensure the project's dependencies are installed.
+3. Run `typing_copilot`:
+```bash
 pip install typing_copilot
-=======
-1. Navigate to the root directory of the project on which you'd like to use `typing-copilot`.
-2. Enter the project's virtualenv, if using one, and ensure the project's dependencies are installed.
-3. Run `typing-copilot`:
-```bash
-pip install typing-copilot
->>>>>>> 83abdbeb
 
 typing_copilot init
 ```
 
 If you are already using `mypy` for your project and already have a `mypy.ini` file that you would like to overwrite, simply add the `--overwrite` option:
-<<<<<<< HEAD
-```
+```bash
 typing_copilot init --overwrite
-=======
-```bash
-tc init --overwrite
->>>>>>> 83abdbeb
 ```
 
 `typing_copilot` will first run `mypy` using a minimal set of `mypy` checks which are always enabled and cannot be turned off. You'll need to fix any errors `mypy` finds using these checks before moving to the next step.
